--- conflicted
+++ resolved
@@ -143,7 +143,6 @@
                 expectedTrimmed = expectedTrimmed.substring(0, expected.length()-1);
               }
 
-<<<<<<< HEAD
               if (operator == Operator.equal) {
                   return a.equals(expectedTrimmed);
               } else if (operator == Operator.not_equal || operator == Operator.less_or_greater_than) {
@@ -152,24 +151,22 @@
             default:
               throw new UnsupportedOperationException("Cannot handle operator " + operator);
           }
-=======
-            if ("==".equals(comparator)) {
-                return a.equals(expected);
-            } else if ("!=".equals(comparator) || "<>".equals(comparator)) {
-                return !a.equals(expected);
-            }
         } else if (actual instanceof Boolean) {
-
-            Boolean a = (Boolean) actual;
-            Boolean e = Boolean.valueOf(expected);
-            if ("==".equals(comparator)) {
+          switch (operator){
+            case equal:
+            case not_equal:
+            case less_or_greater_than:
+              Boolean a = (Boolean) actual;
+              Boolean e = Boolean.valueOf(expected);
+              if (operator == Operator.equal) {
                 return a.equals(e);
-            } else if ("!=".equals(comparator) || "<>".equals(comparator)) {
+              } else if (operator == Operator.not_equal || operator == Operator.less_or_greater_than) {
                 return !a.equals(e);
             }
->>>>>>> 41c13ecd
+            default:
+              throw new UnsupportedOperationException("Cannot handle operator " + operator);
+          }
         }
-
         return false;
     }
 }