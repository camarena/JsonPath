--- conflicted
+++ resolved
@@ -67,28 +67,10 @@
     }
 
     private boolean isMatch(Object check, ConditionStatement conditionStatement, JsonProvider jsonProvider) {
-<<<<<<< HEAD
-
         try {
             Object value = conditionStatement.path.read(check);
             return ExpressionEvaluator.eval(value, conditionStatement.getOperator(), conditionStatement.getExpected());
         } catch (PathNotFoundException e){
-=======
-        if (jsonProvider.isMap(check)) {
-            Collection<String> keys = jsonProvider.getPropertyKeys(check);
-
-            if (!keys.contains(conditionStatement.getField())) {
-                return false;
-            }
-
-            Object propertyValue = jsonProvider.getProperty(check, conditionStatement.getField());
-
-            if (jsonProvider.isContainer(propertyValue)) {
-                return false;
-            }
-            return ExpressionEvaluator.eval(propertyValue, conditionStatement.getOperator(), conditionStatement.getExpected());
-        } else if(jsonProvider.isArray(check)) {
->>>>>>> 41ead563
             return false;
         } catch (RuntimeException e){
             e.printStackTrace();
