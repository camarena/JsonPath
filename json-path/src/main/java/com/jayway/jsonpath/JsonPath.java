--- conflicted
+++ resolved
@@ -208,18 +208,15 @@
 
         JsonProvider jsonProvider = JsonProviderFactory.createProvider();
 
-<<<<<<< HEAD
         if(this.getPath().equals("$")){
             //This path only references the whole object. No need to do any work here...
             return (T)jsonObject;
         }
 
-        if (!jsonProvider.isMap(jsonObject) && !jsonProvider.isList(jsonObject)) {
-=======
-        if (!jsonProvider.isMap(jsonObject) && !jsonProvider.isArray(jsonObject)) {
->>>>>>> 41ead563
+        if (!jsonProvider.isContainer(jsonObject)) {
             throw new IllegalArgumentException("Invalid container object");
         }
+
         LinkedList<Filter> contextFilters = new LinkedList<Filter>(filters);
 
 
