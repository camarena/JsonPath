<?xml version="1.0" encoding="UTF-8"?>
<!--
  ~ Copyright 2010 the original author or authors.
  ~
  ~ Licensed under the Apache License, Version 2.0 (the "License");
  ~ you may not use this file except in compliance with the License.
  ~ You may obtain a copy of the License at
  ~
  ~ http://www.apache.org/licenses/LICENSE-2.0
  ~
  ~ Unless required by applicable law or agreed to in writing, software
  ~ distributed under the License is distributed on an "AS IS" BASIS,
  ~ WITHOUT WARRANTIES OR CONDITIONS OF ANY KIND, either express or implied.
  ~ See the License for the specific language governing permissions and
  ~ limitations under the License.
  -->
<project xmlns="http://maven.apache.org/POM/4.0.0" xmlns:xsi="http://www.w3.org/2001/XMLSchema-instance" xsi:schemaLocation="http://maven.apache.org/POM/4.0.0 http://maven.apache.org/maven-v4_0_0.xsd">
    <modelVersion>4.0.0</modelVersion>
    <parent>
        <groupId>org.sonatype.oss</groupId>
        <artifactId>oss-parent</artifactId>
        <version>5</version>
    </parent>
    <groupId>com.jayway.jsonpath</groupId>
    <artifactId>json-path-parent</artifactId>
    <packaging>pom</packaging>
    <version>0.9.0-SNAPSHOT</version>
    <url>https://github.com/jayway/JsonPath</url>
    <name>json-path-parent-pom</name>
    <description>Java JsonPath implementation</description>
    <inceptionYear>2011</inceptionYear>
    <issueManagement>
        <system>GitHub Issue Tracking</system>
        <url />
    </issueManagement>
    <licenses>
        <license>
            <name>Apache 2.0</name>
            <url>http://www.apache.org/licenses/LICENSE-2.0.html</url>
        </license>
    </licenses>
    <developers>
        <developer>
            <name>Kalle Stenflo</name>
            <id>kalle.stenflo</id>
            <organization>Jayway</organization>
            <organizationUrl>http://www.jayway.com</organizationUrl>
            <email>kale.stenflo at gmail.com</email>
            <timezone>+1</timezone>
            <roles>
                <role>Developer</role>
            </roles>
        </developer>
    </developers>
    <properties>
        <scm.branch>master</scm.branch>
        <project.build.sourceEncoding>UTF-8</project.build.sourceEncoding>

        <slf4j.version>1.7.5</slf4j.version>
        <junit.version>4.10</junit.version>
        <commons-io.version>2.4</commons-io.version>
        <commons-lang.version>3.1</commons-lang.version>
        <hamcrest.version>1.3</hamcrest.version>
        <jackson.version>1.9.11</jackson.version>
        <json-smart.version>1.2</json-smart.version>
    </properties>
    <scm>
        <url>http://github.com/jayway/JsonPath/tree/${scm.branch}</url>
        <connection>scm:git:git://github.com/jayway/JsonPath.git</connection>
        <developerConnection>scm:git:ssh://git@github.com/jayway/JsonPath.git</developerConnection>
    </scm>

    <mailingLists>
        <mailingList>
            <name>JsonPath mailing-list</name>
            <archive>https://groups.google.com/forum/#!forum/jsonpath</archive>
        </mailingList>
    </mailingLists>

    <modules>
        <module>json-path</module>
        <module>json-path-assert</module>
    </modules>

    <build>
        <pluginManagement>
            <plugins>
                <!--
				<plugin>
					<groupId>org.eclipse.m2e</groupId>
					<artifactId>lifecycle-mapping</artifactId>
					<version>1.0.0</version>
					<configuration>
						<lifecycleMappingMetadata>
							<pluginExecutions>
								<pluginExecution>
									<pluginExecutionFilter>
										<groupId>org.apache.maven.plugins</groupId>
						                <artifactId>maven-dependency-plugin</artifactId>
										<versionRange>[2.1,)</versionRange>
										<goals>
											<goal>copy-dependencies</goal>
											<goal>unpack</goal>
										</goals>
									</pluginExecutionFilter>
									<action>
										<ignore />
									</action>
								</pluginExecution>
							</pluginExecutions>
						</lifecycleMappingMetadata>
					</configuration>
				</plugin>
				-->
            </plugins>
        </pluginManagement>
        <plugins>
            <plugin>
                <groupId>org.apache.maven.plugins</groupId>
                <artifactId>maven-compiler-plugin</artifactId>
                <version>3.0</version>
                <configuration>
                    <source>1.6</source>
                    <target>1.6</target>
                </configuration>
            </plugin>
            <plugin>
              <groupId>org.apache.maven.plugins</groupId>
              <artifactId>maven-surefire-plugin</artifactId>
              <version>2.16</version>
              <configuration>
                <systemPropertyVariables>
                  <org.slf4j.simpleLogger.defaultLogLevel>debug</org.slf4j.simpleLogger.defaultLogLevel>
                </systemPropertyVariables>
              </configuration>
            </plugin>
        </plugins>
    </build>

    <profiles>
        <profile>
            <id>release</id>
            <build>
                <plugins>
                    <plugin>
                        <groupId>org.apache.maven.plugins</groupId>
                        <artifactId>maven-javadoc-plugin</artifactId>
                        <version>2.9.1</version>
                        <executions>
                            <execution>
                                <id>attach-javadocs</id>
                                <goals>
                                    <goal>jar</goal>
                                </goals>
                            </execution>
                        </executions>
                    </plugin>
                    <plugin>
                        <groupId>org.apache.maven.plugins</groupId>
                        <artifactId>maven-source-plugin</artifactId>
                        <version>2.1.2</version>
                        <executions>
                            <execution>
                                <id>attach-sources</id>
                                <goals>
                                    <goal>jar</goal>
                                </goals>
                            </execution>
                        </executions>
                    </plugin>
                    <plugin>
                        <groupId>org.apache.maven.plugins</groupId>
                        <artifactId>maven-dependency-plugin</artifactId>
                        <version>2.1</version>
                        <executions>
                            <execution>
                                <id>copy-dependencies</id>
                                <phase>package</phase>
                                <goals>
                                    <goal>copy-dependencies</goal>
                                </goals>
                                <configuration>
                                    <outputDirectory>${project.build.directory}/dependencies/${project.version}
                                    </outputDirectory>
                                    <overWriteReleases>false</overWriteReleases>
                                    <overWriteSnapshots>false</overWriteSnapshots>
                                    <overWriteIfNewer>true</overWriteIfNewer>
                                </configuration>
                            </execution>
                        </executions>
                    </plugin>
                </plugins>
            </build>
        </profile>
    </profiles>

    <dependencyManagement>
        <dependencies>

            <dependency>
                <groupId>net.minidev</groupId>
                <artifactId>json-smart</artifactId>
                <version>${json-smart.version}</version>
            </dependency>

            <dependency>
                <groupId>org.apache.commons</groupId>
                <artifactId>commons-lang3</artifactId>
                <version>${commons-lang.version}</version>
            </dependency>

            <dependency>
                <groupId>org.codehaus.jackson</groupId>
                <artifactId>jackson-mapper-asl</artifactId>
                <version>${jackson.version}</version>
            </dependency>

            <dependency>
                <groupId>org.hamcrest</groupId>
                <artifactId>hamcrest-library</artifactId>
                <version>${hamcrest.version}</version>
            </dependency>

            <dependency>
                <groupId>org.hamcrest</groupId>
                <artifactId>hamcrest-core</artifactId>
                <version>${hamcrest.version}</version>
            </dependency>

            <dependency>
                <groupId>commons-io</groupId>
                <artifactId>commons-io</artifactId>
                <version>${commons-io.version}</version>
            </dependency>

            <dependency>
                <groupId>org.slf4j</groupId>
                <artifactId>slf4j-api</artifactId>
                <version>${slf4j.version}</version>
            </dependency>

            <dependency>
                <groupId>org.slf4j</groupId>
                <artifactId>slf4j-simple</artifactId>
                <version>${slf4j.version}</version>
            </dependency>
            
            <dependency>
                <groupId>junit</groupId>
                <artifactId>junit</artifactId>
                <version>${junit.version}</version>
            </dependency>

        </dependencies>
    </dependencyManagement>

    <dependencies>

        <!--
        ==================================
        Global dependencies
        ==================================
        -->
        <dependency>
            <groupId>org.slf4j</groupId>
            <artifactId>slf4j-api</artifactId>
        </dependency>

        <!--
        ==================================
        Global test dependencies
        ==================================
        -->
        <dependency>
            <groupId>commons-io</groupId>
            <artifactId>commons-io</artifactId>
            <scope>test</scope>
        </dependency>

        <dependency>
<<<<<<< HEAD
            <groupId>org.slf4j</groupId>
            <artifactId>slf4j-simple</artifactId>
=======
            <groupId>ch.qos.logback</groupId>
            <artifactId>logback-classic</artifactId>
>>>>>>> def3db7e
            <scope>test</scope>
        </dependency>

        <dependency>
            <groupId>org.hamcrest</groupId>
            <artifactId>hamcrest-core</artifactId>
            <scope>test</scope>
        </dependency>

        <dependency>
            <groupId>org.hamcrest</groupId>
            <artifactId>hamcrest-library</artifactId>
            <scope>test</scope>
        </dependency>

        <dependency>
            <groupId>junit</groupId>
            <artifactId>junit</artifactId>
            <scope>test</scope>
        </dependency>

    </dependencies>
</project><|MERGE_RESOLUTION|>--- conflicted
+++ resolved
@@ -278,13 +278,8 @@
         </dependency>
 
         <dependency>
-<<<<<<< HEAD
             <groupId>org.slf4j</groupId>
             <artifactId>slf4j-simple</artifactId>
-=======
-            <groupId>ch.qos.logback</groupId>
-            <artifactId>logback-classic</artifactId>
->>>>>>> def3db7e
             <scope>test</scope>
         </dependency>
 
